use log::{debug, info};

use crate::{
<<<<<<< HEAD
    config::SshConfig,
    error::SshResult,
    state::{SshEvent, SshStateMachine},
=======
    constants::PROTOCOL_VERSION,
    error::{Result, SSHError},
    constants::msg::KEXINIT
>>>>>>> 42b7198a
};
use tokio::{
    net::{TcpListener, TcpStream},
    task,
};

pub struct SshServer {
    config: SshConfig,
    // Have different sessions
}

impl SshServer {
    pub fn new(config: SshConfig) -> Self {
        SshServer { config }
    }

    pub async fn listen(&self, address: &str) -> SshResult<()> {
        println!("Starting SSH server on {}", address);

        let listener = TcpListener::bind(address).await?;

        loop {
            let (stream, addr) = listener.accept().await?;
            println!("New connection from {}", addr);

            let config = self.config.clone();

            // Handle each connection in a new task
            task::spawn(async move {
                if let Err(e) = handle_connection(stream, config).await {
                    eprintln!("Error handling connection: {}", e);
                }
            });
        }
    }
}

/// Handles a client connection
async fn handle_connection(stream: TcpStream, config: SshConfig) -> SshResult<()> {
    let peer_addr = stream.peer_addr()?;
    println!("New connection from {}", peer_addr);

<<<<<<< HEAD
    let mut state_machine = SshStateMachine::new(stream, config, false).await?;
=======
    //exchange KEXINIT messages
    kexinit_exchange(&mut stream)?;

    //need to start dh process
>>>>>>> 42b7198a

    // Start the connection process
    state_machine
        .process_event(SshEvent::ReceiveVersion)
        .await?;
    state_machine.process_event(SshEvent::SendVersion).await?;

    state_machine.process_event(SshEvent::SendKexInit).await?;
    state_machine
        .process_event(SshEvent::ReceiveKexInit)
        .await?;

    println!("[{}] Version exchange completed", peer_addr);

    // Complete the key exchange
    state_machine.process_event(SshEvent::ReceiveDhInit).await?;
    state_machine.process_event(SshEvent::SendDhReply).await?;

    Ok(())
}

fn kexinit_exchange(stream: &mut TcpStream) -> Result<()> {
    //want server to send kexinit message
    debug!("Sending KEXINIT message");

    let kexinit_string = format!("{}\r\n", KEXINIT);
    stream.write_all(kexinit_string.as_bytes())?;
    stream.flush()?;

    debug!("Sent KEXINIT message");

    let mut reader = BufReader::new(stream);
    let mut line = String::new();
    reader.read_line(&mut line)?;

    debug!("Received KEXINIT message");

    let client_kexinit = line.trim_end().to_string();

    if !client_kexinit.starts_with("20") {
        return Err(SSHError::Protocol(format!(
            "Did not receive KEXINIT message: {}",
            client_kexinit
        )));
    }

    info!("KEXINIT: {}", client_kexinit);
    Ok(())
}<|MERGE_RESOLUTION|>--- conflicted
+++ resolved
@@ -1,15 +1,9 @@
 use log::{debug, info};
 
 use crate::{
-<<<<<<< HEAD
     config::SshConfig,
     error::SshResult,
     state::{SshEvent, SshStateMachine},
-=======
-    constants::PROTOCOL_VERSION,
-    error::{Result, SSHError},
-    constants::msg::KEXINIT
->>>>>>> 42b7198a
 };
 use tokio::{
     net::{TcpListener, TcpStream},
@@ -52,14 +46,7 @@
     let peer_addr = stream.peer_addr()?;
     println!("New connection from {}", peer_addr);
 
-<<<<<<< HEAD
     let mut state_machine = SshStateMachine::new(stream, config, false).await?;
-=======
-    //exchange KEXINIT messages
-    kexinit_exchange(&mut stream)?;
-
-    //need to start dh process
->>>>>>> 42b7198a
 
     // Start the connection process
     state_machine
